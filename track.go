--- conflicted
+++ resolved
@@ -22,12 +22,7 @@
 import "fmt"
 import "math"
 import "os"
-<<<<<<< HEAD
 import "sort"
-import "strconv"
-import "strings"
-=======
->>>>>>> eadd6901
 
 /* -------------------------------------------------------------------------- */
 
