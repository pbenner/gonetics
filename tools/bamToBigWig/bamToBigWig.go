--- conflicted
+++ resolved
@@ -38,9 +38,7 @@
 /* -------------------------------------------------------------------------- */
 
 type Config struct {
-<<<<<<< HEAD
   Verbose                 int
-  BinSummaryStatistics    string
   BWZoomLevels          []int
   BinningMethod           string
   BinSize                 int
@@ -52,19 +50,7 @@
   LogScale                bool
   Pseudocounts         [2]float64
   FraglenRange         [2]int
-=======
-  Verbose                int
-  BWZoomLevels         []int
-  BinningMethod          string
-  BinSize                int
-  NormalizeTrack         string
-  ShiftReads          [2]int
-  PairedAsSingleEnd      bool
-  LogScale               bool
-  Pseudocounts        [2]float64
-  FraglenRange        [2]int
->>>>>>> 2954b3a0
-  FraglenBinSize         int
+  FraglenBinSize          int
   FilterChroms          []string
   FilterMapQ              int
   FilterReadLengths    [2]int
@@ -83,8 +69,6 @@
 func DefaultConfig() Config {
   config := Config{}
   // set default values
-<<<<<<< HEAD
-  config.BinSummaryStatistics    = "mean"
   config.BWZoomLevels            = nil   // zoom levels are determined automatically
   config.BinningMethod           = "simple"
   config.BinSize                 = 10
@@ -107,27 +91,6 @@
   config.SaveFraglen             = false
   config.SaveCrossCorr           = false
   config.SaveCrossCorrPlot       = false
-=======
-  config.BWZoomLevels         = nil   // zoom levels are determined automatically
-  config.BinningMethod        = "simple"
-  config.BinSize              = 10
-  config.FraglenRange         = [2]int{-1, -1}
-  config.FraglenBinSize       = 10
-  config.FilterReadLengths    = [2]int{0,0}
-  config.FilterMapQ           = 0
-  config.FilterDuplicates     = false
-  config.FilterStrand         = '*'
-  config.FilterPairedEnd      = false
-  config.FilterSingleEnd      = false
-  config.LogScale             = false
-  config.Pseudocounts         = [2]float64{0.0, 0.0}
-  config.SmoothenControl      = false
-  config.SmoothenSizes        = []int{}
-  config.SmoothenMin          = 20.0
-  config.SaveFraglen          = false
-  config.SaveCrossCorr        = false
-  config.SaveCrossCorrPlot    = false
->>>>>>> 2954b3a0
   return config
 }
 
